--- conflicted
+++ resolved
@@ -2,14 +2,10 @@
 #   - binaryen
 #   - wasm-pack
 #   - terser
-<<<<<<< HEAD
 # For nightly Rust toolset, use build arg `RUST_IMAGE=rustlang/rust:nightly-alpine`
 
 ARG WASM_REPO=https://github.com/mre/wasm-pack.git
 ARG WASM_BRANCH=first-class-bins
-=======
-
->>>>>>> 4343d551
 ARG TINY_REPO=https://github.com/tinysearch/tinysearch
 ARG TINY_BRANCH=master
 ARG RUST_IMAGE=rust:alpine
@@ -31,14 +27,6 @@
 
 RUN cd /tmp && git clone --branch "$TINY_BRANCH" "$TINY_REPO"
 
-<<<<<<< HEAD
-=======
-RUN curl https://rustwasm.github.io/wasm-pack/installer/init.sh -sSf | sh
-
-# https://github.com/tinysearch/tinysearch/issues/111
-RUN set -ex -o pipefail; cd /tmp/tinysearch && if ! [[ -z $TINY_MAGIC ]]; then sed -i.bak bin/src/storage.rs -e "s/let mut filter = CuckooFilter::with_capacity(words.len() + .*);/let mut filter = CuckooFilter::with_capacity(words.len() + $TINY_MAGIC);/g";fi && cargo build --release && cp target/release/tinysearch $CARGO_HOME/bin && echo $TINY_MAGIC |tee /.tinymagic
-
->>>>>>> 4343d551
 RUN wasm-pack --version
 
 FROM $RUST_IMAGE
