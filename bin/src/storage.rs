--- conflicted
+++ resolved
@@ -3,15 +3,9 @@
 use std::fs;
 
 use crate::index::Posts;
-<<<<<<< HEAD
 use strip_markdown::strip_markdown;
 use tinysearch_shared::{Filters, PostId, Storage};
 use xorf::HashProxy;
-=======
-use crate::strip_markdown::strip_markdown;
-use cuckoofilter::{self, CuckooFilter};
-use tinysearch_shared::{PostId, Storage};
->>>>>>> 4343d551
 
 pub fn gen(posts: Posts) -> Result<(), Error> {
     let filters = build(posts)?;
@@ -45,40 +39,20 @@
 
 // Read all posts and generate Bloomfilters from them.
 #[no_mangle]
-<<<<<<< HEAD
-pub fn generate_filters(posts: HashMap<PostId, String>) -> Result<Filters, Error> {
-=======
-pub fn generate_filters(
-    posts: HashMap<PostId, Option<String>>,
-) -> Result<Vec<(PostId, CuckooFilter<DefaultHasher>)>, Error> {
->>>>>>> 4343d551
+pub fn generate_filters(posts: HashMap<PostId, Option<String>>) -> Result<Filters, Error> {
     // Create a dictionary of {"post name": "lowercase word set"}. split_posts =
     // {name: set(re.split("\W+", contents.lower())) for name, contents in
     // posts.items()}
     debug!("Generate filters");
 
-    let bytes = include_bytes!("../assets/stopwords");
-    let stopwords = String::from_utf8(bytes.to_vec())?;
+    let stopwords: &str = include_str!("../assets/stopwords");
     let stopwords: HashSet<String> = stopwords.split_whitespace().map(String::from).collect();
 
     let split_posts: HashMap<PostId, Option<HashSet<String>>> = posts
         .into_iter()
         .map(|(post, content)| {
             debug!("Generating {:?}", post);
-<<<<<<< HEAD
-            (post, tokenize(&content, &stopwords))
-=======
-            (
-                post,
-                content.map(|content| {
-                    cleanup(strip_markdown(&content))
-                        .split_whitespace()
-                        .map(str::to_lowercase)
-                        .filter(|word| !stopwords.contains(word))
-                        .collect::<HashSet<String>>()
-                }),
-            )
->>>>>>> 4343d551
+            (post, content.map(|content| tokenize(&content, &stopwords)))
         })
         .collect();
 
@@ -87,30 +61,16 @@
     // words (a, the, etc), but we’re going for naive, so let’s just create the
     // filters for now:
     let mut filters = Vec::new();
-    for (name, words) in split_posts {
-<<<<<<< HEAD
+    for (post_id, body) in split_posts {
         // Also add title to filter
-        let title: HashSet<String> = tokenize(&name.0, &stopwords);
-        let words: Vec<String> = words.union(&title).cloned().collect();
-        let filter = HashProxy::from(&words);
-=======
-        let capacity = words.as_ref().map(|words| words.len()).unwrap_or(0);
-        // Adding some more padding to the capacity because sometimes there is an error
-        // about not having enough space. Not sure why that happens, though.
-        let mut filter = CuckooFilter::with_capacity(capacity + 64);
-        if let Some(words) = words {
-            for word in words {
-                trace!("{}", word);
-                filter.add(&word)?;
-            }
-        }
-        for word in name.0.split_whitespace().map(str::to_lowercase) {
-            let word = &cleanup(strip_markdown(&word));
-            trace!("{}", word);
-            filter.add(word)?;
-        }
->>>>>>> 4343d551
-        filters.push((name, filter));
+        let title: HashSet<String> = tokenize(&post_id.0, &stopwords);
+        let content: Vec<String> = if let Some(body) = body {
+            body.union(&title).cloned().collect()
+        } else {
+            title.into_iter().collect()
+        };
+        let filter = HashProxy::from(&content);
+        filters.push((post_id, filter));
     }
     trace!("Done");
     Ok(filters)
@@ -137,32 +97,7 @@
         let mut posts = HashMap::new();
         posts.insert(
             (
-<<<<<<< HEAD
                 "Maybe You Don't Need Kubernetes, Or Excel - You Know".to_string(),
-=======
-                "Maybe You Don't Need Kubernetes".to_string(),
-                "".to_string(),
-            ),
-            Some("Excel Unreasonable".to_string()),
-        );
-        let filters = generate_filters(posts).unwrap();
-        assert_eq!(filters.len(), 1);
-        let (_, filter) = filters.iter().nth(0).unwrap();
-
-        // "you", "don't", and "need" get stripped out because they are stopwords
-        assert!(filter.contains("maybe"));
-        assert!(filter.contains("kubernetes"));
-        assert!(filter.contains("excel"));
-        assert!(filter.contains("unreasonable"));
-    }
-
-    #[test]
-    fn test_generate_filters_empty_body() {
-        let mut posts = HashMap::new();
-        posts.insert(
-            (
-                "Maybe You Don't Need Kubernetes Excel Unreasonable".to_string(),
->>>>>>> 4343d551
                 "".to_string(),
             ),
             None,
@@ -179,7 +114,6 @@
         assert!(!filter.contains(&"'".to_owned()));
 
         // "you", "don't", and "need" get stripped out because they are stopwords
-<<<<<<< HEAD
         assert!(!filter.contains(&"you".to_owned()));
         assert!(!filter.contains(&"don't".to_owned()));
         assert!(!filter.contains(&"need".to_owned()));
@@ -187,11 +121,5 @@
         assert!(filter.contains(&"maybe".to_owned()));
         assert!(filter.contains(&"kubernetes".to_owned()));
         assert!(filter.contains(&"excel".to_owned()));
-=======
-        assert!(filter.contains("maybe"));
-        assert!(filter.contains("kubernetes"));
-        assert!(filter.contains("excel"));
-        assert!(filter.contains("unreasonable"));
->>>>>>> 4343d551
     }
 }