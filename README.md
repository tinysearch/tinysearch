--- conflicted
+++ resolved
@@ -10,7 +10,6 @@
 seen as an alternative to [lunr.js](https://lunrjs.com/) and
 [elasticlunr](http://elasticlunr.com/)
 
-<<<<<<< HEAD
 The idea is to run all posts on there through tinysearch, which will generate a
 small WASM library that can be shipped to clients. 
 
@@ -23,16 +22,6 @@
 
 In order to generate the WASM module, we first need to install a couple of
 dependencies.
-=======
-I'm planning to use this on [my homepage](http://matthias-endler.de/) as a way to search through articles.
-The idea is to run all posts on there through tinysearch, which will generate a small WASM module that gets shipped to the browser. This way, we get a tiny, fast, full-text search engine that works fully offline. :dizzy_face:
-
-The intended use-case is static websites. `tinysearch` could be integrated into the build process of generators like [Jekyll](https://jekyllrb.com/), [Hugo](https://gohugo.io/), [zola](https://www.getzola.org/), or [Cobalt](https://github.com/cobalt-org/cobalt.rs).
-
-## Installation
-
-First you will need to install a few dependencies:
->>>>>>> 47b77eca
 
 [wasm-pack](https://rustwasm.github.io/wasm-pack/):
 
@@ -77,13 +66,7 @@
 python -m SimpleHTTPServer
 ```
 
-<<<<<<< HEAD
 then browse to http://0.0.0.0:8000/demo.html
-=======
-This will recursively go through all text files (".txt" and ".md") in
-`/path/to/blog/posts` and create a static index from them. Afterwards, it will
-create the WASM module and the JavaScript glue code thanks to [wasm-pack].
->>>>>>> 47b77eca
 
 ## Maintainers
 
